import datetime
from collections import namedtuple

import dateutil.parser
from lxml import etree

class JurisdictionResults(object):
    """All results from a jurisdiction's detail XML result files"""
    def __init__(self):
        self.timestamp = None
        self.election_name = None
        self.election_date = None
        self.region = None
        self.total_voters = None
        self.ballots_cast = None
        self._precincts = []
        self._precinct_lookup = {}
        self._contests = []

    def parse(self, s):
        tree = etree.fromstring(s)
        self.timestamp = self._parse_timestamp(tree)
        self.election_name = self._parse_election_name(tree)
        self.election_date = self._parse_election_date(tree)
        self.region = self._parse_region(tree)
        self.total_voters = self._parse_total_voters(tree)
        self.ballots_cast = self._parse_ballots_cast(tree)
        self.voter_turnout = self._parse_voter_turnout(tree)

        self._precincts = self._parse_precincts(tree)
        self._precinct_lookup = {p.name: p for p in self._precincts}
        self._contests = self._parse_contests(tree)

    def _parse_timestamp(self, tree):
        return dateutil.parser.parse(tree.xpath('/ElectionResult/Timestamp')[0].text)

    def _parse_election_name(self, tree):
        return tree.xpath('/ElectionResult/ElectionName')[0].text

    def _parse_election_date(self, tree):
        dt = datetime.datetime.strptime(tree.xpath('/ElectionResult/ElectionDate')[0].text, '%m/%d/%Y')
        return datetime.date(dt.year, dt.month, dt.day)

    def _parse_region(self, tree):
        return tree.xpath('/ElectionResult/Region')[0].text

    def _parse_total_voters(self, tree):
        return int(tree.xpath('/ElectionResult/VoterTurnout')[0].values()[0])

    def _parse_ballots_cast(self, tree):
        return int(tree.xpath('/ElectionResult/VoterTurnout')[0].values()[1])

    def _parse_voter_turnout(self, tree):
        return float(tree.xpath('/ElectionResult/VoterTurnout')[0].values()[2])

    def _parse_precincts(self, tree):
        precincts = []
        precinct_els = tree.xpath('/ElectionResult/VoterTurnout/Precincts/Precinct')
        for el in precinct_els:
            precincts.append(Precinct(
              name=el.attrib['name'],
              total_voters=int(el.attrib['totalVoters']),
              ballots_cast=int(el.attrib['ballotsCast']),
              percent_reporting=float(el.attrib['percent_reporting'])
            ))
        return precincts

    @property
    def precincts(self):
        return self._precincts

    @property
    def contests(self):
        return self._contests

    @property
    def results(self):
        results = []
        for c in self.contests:
            results.extend(c.results)
        return results

    def _parse_contests(self, tree, precinct_lookup):
        contest_els = tree.xpath('/ElectionResult/Contest')
        return [self._parse_contest(el) for el in contest_els]

    def _parse_contest(self, el, precinct_lookup):
        contest = Contest(
           key=el.attrib['key'],
           text=el.attrib['text'],
           vote_for=int(el.attrib['voteFor']),
           is_question=self._parse_boolean(el.attrib['isQuestion']),
           precincts_reporting=int(el.attrib['precincts_reporting']),
           precincts_reported=int(el.attrib['precincts_reported'])
        )

        for r in self._parse_no_choice_results(el, precinct_lookup, contest):
            contest.add_result(r)

        for c in self._parse_choices(el, precinct_lookup, contest):
            contest.add_choice(c)

        return contest

    def _parse_no_choice_results(self, el, precinct_lookup, contest):
        results = []
        vote_type_els = el.xpath('/VoteType')
        for vt_el in vote_type_els:
            vote_type = vt_el.attrib['name']
            results.append(Result(
                contest=contest,
                vote_type=vote_type,
                votes=int(vt_el.attrib['votes'])
            ))
            for precinct_el in vt_el.xpath('/Precinct'):
                precinct = precinct_lookup[precinct_el.attrib['name']]
                results.append(Result(
                    vote_type=vote_type,
                    precinct=precinct,
                    votes=int(precinct_el.attrib['votes'])
                ))

        return results

    def _parse_choices(self, el, precinct_lookup):
        return [self._parse_choice(c_el, precinct_lookup)
                for c_el in el.xpath('Choice')]

    def _parse_choice(self, el, precinct_lookup, contest):
        choice = Choice(
            contest=contest,
            key=el.attrib['key'],
            text=el.attrib['text'],
            total_votes=el.attrib['totalVotes'],
        )
        vt_el = el.xpath('/VoteType')
        vote_type = vt_el.attrib['name']
        choice_results = []
        choice_results.append(Result(
          contest=contest,
          vote_type=vote_type,
          votes=int(vt_el.attrib['votes']),
          choice=choice
        ))

        for precinct_el in vt_el.xpath('/Precinct'):
            precinct = precinct_lookup[precinct_el.attrib['name']]
            choice_results.append(Result(
                contest=contest,
                vote_type=vote_type,
                precinct=precinct,
                votes=int(precinct_el.attrib['votes']),
                choice=choice
            ))

        return choice

    def _parse_boolean(self, s):
        return s == "true"

class Precinct(namedtuple('Precinct', ['name', 'total_voters', 'ballots_cast',
        'percent_reporting'])):
<<<<<<< HEAD

=======
>>>>>>> c0d13fb8
    def __str__(self):
        return self.name

class Contest(namedtuple('Contest', ['key', 'text', 'vote_for', 'is_question',
        'precincts_reporting', 'precincts_reported'])):
    def __init__(self, *args, **kwargs):
        super(Contest, self).__init__(*args, **kwargs)
        self._choices = []
        self._results = []

    def __str__(self):
        return self.text

    @property
    def results(self):
        return self._results

    @property
    def choices(self):
        return self._choices

    def add_result(self, r):
        self._results.append(r)

    def add_choice(self, c):
        self._choices.append(c)
        self._results.extend(c.results)

class Choice(namedtuple('Choice', ['contest', 'key', 'text', 'total_votes'])):
    def __init__(self, *args, **kwargs):
        self._results = []

    def __str__(self):
        return self.text

    @property
    def results(self):
        return self._results

    def add_result(self, r):
        self._results.append(r)

<<<<<<< HEAD
class Result(namedtuple('Result', ['contest', 'vote_type', 'precinct',
        'votes', 'choice'])):

    def __init__(self, *args, **kwargs):
        pass
=======
Result = namedtuple('Result', ['contest', 'vote_type', 'precinct',
        'votes', 'choice'])
>>>>>>> c0d13fb8
<|MERGE_RESOLUTION|>--- conflicted
+++ resolved
@@ -160,10 +160,6 @@
 
 class Precinct(namedtuple('Precinct', ['name', 'total_voters', 'ballots_cast',
         'percent_reporting'])):
-<<<<<<< HEAD
-
-=======
->>>>>>> c0d13fb8
     def __str__(self):
         return self.name
 
@@ -206,13 +202,8 @@
     def add_result(self, r):
         self._results.append(r)
 
-<<<<<<< HEAD
 class Result(namedtuple('Result', ['contest', 'vote_type', 'precinct',
         'votes', 'choice'])):
 
     def __init__(self, *args, **kwargs):
-        pass
-=======
-Result = namedtuple('Result', ['contest', 'vote_type', 'precinct',
-        'votes', 'choice'])
->>>>>>> c0d13fb8
+        pass